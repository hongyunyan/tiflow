// Copyright 2021 PingCAP, Inc.
//
// Licensed under the Apache License, Version 2.0 (the "License");
// you may not use this file except in compliance with the License.
// You may obtain a copy of the License at
//
//     http://www.apache.org/licenses/LICENSE-2.0
//
// Unless required by applicable law or agreed to in writing, software
// distributed under the License is distributed on an "AS IS" BASIS,
// See the License for the specific language governing permissions and
// limitations under the License.

package version

import (
	"context"
	"encoding/json"
	"fmt"
	"io"
	"regexp"
	"strings"
	"time"

	"github.com/coreos/go-semver/semver"
	"github.com/pingcap/errors"
	"github.com/pingcap/kvproto/pkg/metapb"
	"github.com/pingcap/log"
	"github.com/pingcap/tidb/pkg/util/engine"
	cerror "github.com/pingcap/tiflow/pkg/errors"
	"github.com/pingcap/tiflow/pkg/httputil"
	"github.com/pingcap/tiflow/pkg/retry"
	"github.com/pingcap/tiflow/pkg/security"
	pd "github.com/tikv/pd/client"
	"go.uber.org/zap"
)

var (
	// minPDVersion is the version of the minimal compatible PD.
<<<<<<< HEAD
	// The min version because we adapt to tidb concurrency ddl implementations.
=======
	// The min version should be 7.x because we adapt to tidb concurrency ddl implementations.
>>>>>>> f7015950
	minPDVersion = semver.New("7.1.0-alpha")
	// maxPDVersion is the version of the maximum compatible PD.
	// Compatible versions are in [minPDVersion, maxPDVersion)
	maxPDVersion = semver.New("10.0.0")

	// MinTiKVVersion is the version of the minimal compatible TiKV.
<<<<<<< HEAD
	// The min version because we adapt to tidb concurrency ddl implementations.
=======
	// The min version should be 7.x because we adapt to tidb concurrency ddl implementations.
>>>>>>> f7015950
	MinTiKVVersion = semver.New("7.1.0-alpha")
	// maxTiKVVersion is the version of the maximum compatible TiKV.
	// Compatible versions are in [MinTiKVVersion, maxTiKVVersion)
	maxTiKVVersion = semver.New("10.0.0")

	// CaptureInfo.Version is added since v4.0.11,
	// we use the minimal release version as default.
	defaultTiCDCVersion = semver.New("4.0.1")

	// MinTiCDCVersion is the version of the minimal allowed TiCDC version.
	MinTiCDCVersion = semver.New("6.3.0-alpha")
	// MaxTiCDCVersion is the version of the maximum allowed TiCDC version.
	// for version `x.y.z`, max allowed `x+2.0.0`
	MaxTiCDCVersion = semver.New("10.0.0-alpha")
)

var versionHash = regexp.MustCompile("-[0-9]+-g[0-9a-f]{7,}(-dev)?")

// SanitizeVersion remove the prefix "v" and suffix git hash.
func SanitizeVersion(v string) string {
	if v == "" {
		return v
	}
	v = versionHash.ReplaceAllLiteralString(v, "")
	v = strings.TrimSuffix(v, "-fips")
	v = strings.TrimSuffix(v, "-dirty")
	return strings.TrimPrefix(v, "v")
}

var checkClusterVersionRetryTimes = 10

// CheckClusterVersion check TiKV and PD version.
// need only one PD alive and match the cdc version.
func CheckClusterVersion(
	ctx context.Context, client pd.Client, pdAddrs []string,
	credential *security.Credential, errorTiKVIncompat bool,
) error {
	err := CheckStoreVersion(ctx, client, 0 /* check all TiKV */)
	if err != nil {
		if errorTiKVIncompat {
			return err
		}
		log.Warn("check TiKV version failed", zap.Error(err))
	}

	for _, pdAddr := range pdAddrs {
		// check pd version with retry, if the pdAddr is a service or lb address
		// the http client may connect to an unhealthy PD that returns 503
		err = retry.Do(ctx, func() error {
			return checkPDVersion(ctx, pdAddr, credential)
		}, retry.WithBackoffBaseDelay(time.Millisecond.Milliseconds()*10),
			retry.WithBackoffMaxDelay(time.Second.Milliseconds()),
			retry.WithMaxTries(uint64(checkClusterVersionRetryTimes)),
			retry.WithIsRetryableErr(cerror.IsRetryableError))
		if err == nil {
			break
		}
	}

	return err
}

// CheckTiCDCVersion return true if all cdc instance have valid semantic version
// the whole cluster only allow at most 2 different version instances
// and should in the range [MinTiCDCVersion, MaxTiCDCVersion)
func CheckTiCDCVersion(versions map[string]struct{}) error {
	if len(versions) <= 1 {
		return nil
	}
	if len(versions) >= 3 {
		arg := fmt.Sprintf("all running cdc instance belong to %d different versions, "+
			"it's not allowed", len(versions))
		return cerror.ErrVersionIncompatible.GenWithStackByArgs(arg)
	}

	ver := &semver.Version{}
	for v := range versions {
		if err := ver.Set(SanitizeVersion(v)); err != nil {
			return cerror.WrapError(cerror.ErrNewSemVersion, err)
		}
		if ver.Compare(*MinTiCDCVersion) < 0 {
			arg := fmt.Sprintf("TiCDC %s is not supported, the minimal compatible version is %s",
				SanitizeVersion(v), MinTiCDCVersion)
			return cerror.ErrVersionIncompatible.GenWithStackByArgs(arg)
		}
		if ver.Compare(*MaxTiCDCVersion) >= 0 {
			arg := fmt.Sprintf("TiCDC %s is not supported, only support version less than %s",
				SanitizeVersion(v), MaxTiCDCVersion)
			return cerror.ErrVersionIncompatible.GenWithStackByArgs(arg)
		}
	}
	return nil
}

// checkPDVersion check PD version.
func checkPDVersion(ctx context.Context, pdAddr string, credential *security.Credential) error {
	// See more: https://github.com/pingcap/pd/blob/v4.0.0-rc.1/server/api/version.go
	pdVer := struct {
		Version string `json:"version"`
	}{}

	httpClient, err := httputil.NewClient(credential)
	if err != nil {
		return err
	}

	ctx, cancel := context.WithTimeout(ctx, 10*time.Second)
	defer cancel()
	resp, err := httpClient.Get(ctx, fmt.Sprintf("%s/pd/api/v1/version", pdAddr))
	if err != nil {
		return cerror.ErrCheckClusterVersionFromPD.GenWithStackByArgs(err)
	}
	defer resp.Body.Close()

	content, err := io.ReadAll(resp.Body)
	if err != nil || resp.StatusCode < 200 || resp.StatusCode >= 300 {
		var arg string
		if err != nil {
			arg = fmt.Sprintf("%s %s %s", resp.Status, content, err)
		} else {
			arg = fmt.Sprintf("%s %s", resp.Status, content)
		}
		return cerror.ErrCheckClusterVersionFromPD.GenWithStackByArgs(arg)
	}

	err = json.Unmarshal(content, &pdVer)
	if err != nil {
		return cerror.ErrCheckClusterVersionFromPD.GenWithStackByArgs(err)
	}

	ver, err := semver.NewVersion(SanitizeVersion(pdVer.Version))
	if err != nil {
		err = errors.Annotate(err, "invalid PD version")
		return cerror.WrapError(cerror.ErrNewSemVersion, err)
	}

	minOrd := ver.Compare(*minPDVersion)
	if minOrd < 0 {
		arg := fmt.Sprintf("PD %s is not supported, the minimal compatible version is %s",
			SanitizeVersion(pdVer.Version), minPDVersion)
		return cerror.ErrVersionIncompatible.GenWithStackByArgs(arg)
	}
	maxOrd := ver.Compare(*maxPDVersion)
	if maxOrd >= 0 {
		arg := fmt.Sprintf("PD %s is not supported, only support version less than %s",
			SanitizeVersion(pdVer.Version), maxPDVersion)
		return cerror.ErrVersionIncompatible.GenWithStackByArgs(arg)
	}
	return nil
}

// CheckStoreVersion checks whether the given TiKV is compatible with this CDC.
// If storeID is 0, it checks all TiKV.
func CheckStoreVersion(ctx context.Context, client pd.Client, storeID uint64) error {
	var stores []*metapb.Store
	var err error
	if storeID == 0 {
		stores, err = client.GetAllStores(ctx, pd.WithExcludeTombstone())
	} else {
		stores = make([]*metapb.Store, 1)
		stores[0], err = client.GetStore(ctx, storeID)
	}
	if err != nil {
		return cerror.WrapError(cerror.ErrGetAllStoresFailed, err)
	}

	for _, s := range stores {
		if engine.IsTiFlash(s) {
			continue
		}

		ver, err := semver.NewVersion(SanitizeVersion(s.Version))
		if err != nil {
			err = errors.Annotate(err, "invalid TiKV version")
			return cerror.WrapError(cerror.ErrNewSemVersion, err)
		}
		minOrd := ver.Compare(*MinTiKVVersion)
		if minOrd < 0 {
			arg := fmt.Sprintf("TiKV %s is not supported, the minimal compatible version is %s",
				SanitizeVersion(s.Version), MinTiKVVersion)
			return cerror.ErrVersionIncompatible.GenWithStackByArgs(arg)
		}
		maxOrd := ver.Compare(*maxTiKVVersion)
		if maxOrd >= 0 {
			arg := fmt.Sprintf("TiKV %s is not supported, only support version less than %s",
				SanitizeVersion(s.Version), maxTiKVVersion)
			return cerror.ErrVersionIncompatible.GenWithStackByArgs(arg)
		}
	}
	return nil
}

// TiCDCClusterVersion is the version of TiCDC cluster
type TiCDCClusterVersion struct {
	*semver.Version
}

// LessThan500RC returns true if th cluster version is less than 5.0.0-rc
func (v *TiCDCClusterVersion) LessThan500RC() bool {
	// we assume the unknown version to be the latest version
	return v.Version == nil || !v.LessThan(*semver.New("5.0.0-rc"))
}

// ShouldEnableUnifiedSorterByDefault returns whether Unified Sorter should be enabled by default
func (v *TiCDCClusterVersion) ShouldEnableUnifiedSorterByDefault() bool {
	if v.Version == nil {
		// we assume the unknown version to be the latest version
		return true
	}
	// x >= 4.0.13 AND x != 5.0.0-rc
	if v.String() == "5.0.0-rc" {
		return false
	}
	return !v.LessThan(*semver.New("4.0.13")) || (v.Major == 4 && v.Minor == 0 && v.Patch == 13)
}

// ShouldRunCliWithOpenAPI returns whether to run cmd cli with open api
func (v *TiCDCClusterVersion) ShouldRunCliWithOpenAPI() bool {
	// we assume the unknown version to be the latest version
	if v.Version == nil {
		return true
	}

	return !v.LessThan(*semver.New("6.2.0")) || (v.Major == 6 && v.Minor == 2 && v.Patch == 0)
}

// ticdcClusterVersionUnknown is a read-only variable to represent the unknown cluster version
var ticdcClusterVersionUnknown = TiCDCClusterVersion{}

// GetTiCDCClusterVersion returns the version of ticdc cluster
func GetTiCDCClusterVersion(captureVersion []string) (TiCDCClusterVersion, error) {
	if len(captureVersion) == 0 {
		return ticdcClusterVersionUnknown, nil
	}
	var minVer *semver.Version
	for _, versionStr := range captureVersion {
		var ver *semver.Version
		var err error
		if versionStr != "" {
			ver, err = semver.NewVersion(SanitizeVersion(versionStr))
		} else {
			ver = defaultTiCDCVersion
		}
		if err != nil {
			err = errors.Annotate(err, "invalid CDC cluster version")
			return ticdcClusterVersionUnknown, cerror.WrapError(cerror.ErrNewSemVersion, err)
		}
		if minVer == nil || ver.Compare(*minVer) < 0 {
			minVer = ver
		}
	}
	return TiCDCClusterVersion{minVer}, nil
}<|MERGE_RESOLUTION|>--- conflicted
+++ resolved
@@ -37,22 +37,14 @@
 
 var (
 	// minPDVersion is the version of the minimal compatible PD.
-<<<<<<< HEAD
-	// The min version because we adapt to tidb concurrency ddl implementations.
-=======
 	// The min version should be 7.x because we adapt to tidb concurrency ddl implementations.
->>>>>>> f7015950
 	minPDVersion = semver.New("7.1.0-alpha")
 	// maxPDVersion is the version of the maximum compatible PD.
 	// Compatible versions are in [minPDVersion, maxPDVersion)
 	maxPDVersion = semver.New("10.0.0")
 
 	// MinTiKVVersion is the version of the minimal compatible TiKV.
-<<<<<<< HEAD
-	// The min version because we adapt to tidb concurrency ddl implementations.
-=======
 	// The min version should be 7.x because we adapt to tidb concurrency ddl implementations.
->>>>>>> f7015950
 	MinTiKVVersion = semver.New("7.1.0-alpha")
 	// maxTiKVVersion is the version of the maximum compatible TiKV.
 	// Compatible versions are in [MinTiKVVersion, maxTiKVVersion)
