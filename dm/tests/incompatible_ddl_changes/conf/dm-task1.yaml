--- conflicted
+++ resolved
@@ -40,11 +40,7 @@
         "drop primary key",
         "drop unique key",
         "modify default value",
-<<<<<<< HEAD
-        "modify constaint",
-=======
         "modify constraint",
->>>>>>> 4903628a
         "modify columns order",
         "modify charset",
         "modify collation",
