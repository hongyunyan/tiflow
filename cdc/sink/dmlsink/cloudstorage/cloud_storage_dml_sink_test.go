--- conflicted
+++ resolved
@@ -120,10 +120,7 @@
 
 	ctx, cancel := context.WithCancel(context.Background())
 	parentDir := t.TempDir()
-<<<<<<< HEAD
-=======
 	// make flush-interval long enough, so we can ensure the data only write into one file
->>>>>>> 74cee930
 	uri := fmt.Sprintf("file:///%s?flush-interval=8s", parentDir)
 	sinkURI, err := url.Parse(uri)
 	require.Nil(t, err)
